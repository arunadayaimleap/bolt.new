--- conflicted
+++ resolved
@@ -1,10 +1,5 @@
 import type { Message } from 'ai';
-<<<<<<< HEAD
-import React, { type RefCallback, useState } from 'react';
-import { toast } from 'react-toastify';
-=======
 import React, { type RefCallback, useCallback } from 'react';
->>>>>>> 7fb193fd
 import { ClientOnly } from 'remix-utils/client-only';
 import { Menu } from '~/components/sidebar/Menu.client';
 import { IconButton } from '~/components/ui/IconButton';
@@ -12,12 +7,7 @@
 import { classNames } from '~/utils/classNames';
 import { Messages } from './Messages.client';
 import { SendButton } from './SendButton.client';
-<<<<<<< HEAD
-import { importLocalDirectory } from '~/lib/importDirectory';
-import { webcontainer } from '~/lib/webcontainer';
-=======
 import { toast } from 'react-toastify';
->>>>>>> 7fb193fd
 
 import styles from './BaseChat.module.scss';
 
@@ -71,32 +61,6 @@
     const [importingProject, setImportingProject] = useState(false);
     const TEXTAREA_MAX_HEIGHT = chatStarted ? 400 : 200;
 
-<<<<<<< HEAD
-    const openLocalDirectory = async () => {
-      if (!window.showDirectoryPicker) {
-        toast.error('Your browser does not support the File System Access API');
-        return;
-      }
-
-      setImportingProject(true);
-      try {
-        // Transition to chat started state before importing project
-        if (!chatStarted && sendMessage) {
-          sendMessage({} as React.UIEvent, "I'm importing a local project, please wait...");
-        }
-        
-        // Now that UI is in chat mode, import the project
-        const container = await webcontainer;
-        await importLocalDirectory(container);
-
-        toast.success('Project imported and started successfully!');
-      } catch (error: any) {
-        toast.error(error.message || 'Failed to import project');
-      } finally {
-        setImportingProject(false);
-      }
-    };
-=======
     const handleImportProject = useCallback(() => {
       const input = document.createElement('input');
       input.type = 'file';
@@ -243,7 +207,6 @@
 
       input.click();
     }, [chatStarted, sendMessage]);
->>>>>>> 7fb193fd
 
     return (
       <div
